[package]
name = "pwasm-ethereum"
<<<<<<< HEAD
version = "0.6.3"
=======
version = "0.6.2"
>>>>>>> 51d362d6
authors = ["NikVolf <nikvolf@gmail.com>"]
license = "MIT/Apache-2.0"
readme = "README.md"
repository = "https://github.com/paritytech/pwasm-ethereum"
homepage = "https://github.com/paritytech/pwasm-ethereum"
documentation = "https://paritytech.github.io/pwasm-ethereum/pwasm_ethereum/"
description = "Externs library to interact with Ethereum-like network"
keywords = ["wasm", "parity", "ethereum", "blockchain"]
categories = ["no-std", "embedded"]

[build-dependencies]
parity-hash = { version = "1.2.2", default-features = false }

[dependencies]
pwasm-std = "0.10"

[dependencies.uint]
version = "0.3"
default-features = false

[dependencies.byteorder]
version = "1"
default-features = false

[dependencies.parity-hash]
version = "1.2.2"
default-features = false

[features]
default = []
kip4 = []
std = ["pwasm-std/std", "parity-hash/std", "uint/std", "byteorder/std"]<|MERGE_RESOLUTION|>--- conflicted
+++ resolved
@@ -1,10 +1,6 @@
 [package]
 name = "pwasm-ethereum"
-<<<<<<< HEAD
-version = "0.6.3"
-=======
 version = "0.6.2"
->>>>>>> 51d362d6
 authors = ["NikVolf <nikvolf@gmail.com>"]
 license = "MIT/Apache-2.0"
 readme = "README.md"
